# Riker
<<<<<<< HEAD
NOTE: April 2019. We're making some major design changes to Riker. During this time PRs and issues aren't getting processed as fast as usual. We hope to get a new major release out soon!
=======
>>>>>>> e9a22abb

[![Build Status](https://travis-ci.org/riker-rs/riker.svg?branch=master)](https://travis-ci.org/riker-rs/riker)
[![MIT licensed](https://img.shields.io/badge/license-MIT-blue.svg)](./LICENSE)
[![crates.io](https://meritbadge.herokuapp.com/riker)](https://crates.io/crates/riker)
[![Released API docs](https://docs.rs/riker/badge.svg)](https://docs.rs/riker)

## Overview

Riker is a framework for building modern, concurrent and resilient systems using the Rust language. Riker aims to make working with state and behavior in concurrent systems as easy and scalable as possible. The Actor Model has been chosen to realize this because of the familiar and inherent simplicity it provides while also providing strong guarantees that are easy to reason about. The Actor Model also provides a firm foundation for resilient systems through the use of the actor hierarchy and actor supervision.

Riker provides:

- An Actor based execution runtime
- Actor supervision to isolate and recover from failures
- A modular system
- Concurrency built on `futures::execution::ThreadPool`
- Publish/Subscribe messaging via actor channels
- Message scheduling
- Out-of-the-box, configurable, non-blocking logging
- Persistent actors using Event Sourcing
- Command Query Responsiblily Separation (CQRS)
- Easily run futures

[Website](https://riker.rs) | [API Docs](https://docs.rs/riker)

## Example

`Cargo.toml`:

```toml
[dependencies]
riker = "0.3"
```

`main.rs`:

```rust
use std::time::Duration;
use riker::actors::*;

struct MyActor;

// implement the Actor trait
impl Actor for MyActor {
    type Msg = String;

    fn recv(&mut self,
                _ctx: &Context<String>,
                msg: String,
                _sender: Sender) {

        println!("Received: {}", msg);
    }
}

// provide factory and props methods
impl MyActor {
    fn actor() -> Self {
        MyActor
    }

    fn props() -> BoxActorProd<MyActor> {
        Props::new(Box::new(MyActor::actor))
    }
}

// start the system and create an actor
fn main() {
    let sys = ActorSystem::new().unwrap();

    let props = MyActor::props();
    let my_actor = sys.actor_of(props, "my-actor").unwrap();

    my_actor.tell("Hello my actor!".to_string(), None);

    std::thread::sleep(Duration::from_millis(500));
}
```

## Associated Projects

Official crates that provide additional functionality:

- [riker-cqrs](https://github.com/riker-rs/riker-cqrs): Command Query Responsibility Separation support
- [riker-testkit](https://github.com/riker-rs/riker-testkit): Tools to make testing easier
- [riker-patterns](https://github.com/riker-rs/riker-patterns): Common actor patterns, including `transform!` and 'ask'

## Roadmap & Currently in Development

The next major theme on the project roadmap is clustering and location transparency:

- Remote actors
- Support for TCP and UDP
- Clustering (using vector clocks)
- Distributed data (CRDTs)

## Why Riker

We believe there is no greater need than now for a full-featured actor model implementation that scales to hundreds or thousands of microservices and that equally can run exceptionally well on resource limited hardware to drive drones, IoT and robotics. The Rust language makes this possible.

Rust empowers developers with control over memory management, requiring no garbage collection and runtime overhead, while also providing modern semantics and expressive syntax such as the trait system. The result is a language that can solve problems equally for Web and IoT.

Riker adds to this by providing a famililar actor model API which in turn makes concurrent, resilent systems programming easy.

## Rust Version

Riker is currently built using the **latest Rust Nightly**.

## Contributing

Riker is looking for contributors - join the project! You don't need to be an expert in actors, concurrent systems, or even Rust. Great ideas come from everyone.

There are multiple ways to contribute:

- Ask questions. Adding to the conversation is a great way to contribute. Find us on [Gitter](https://gitter.im/riker-rs/Lobby).
- Documentation. Our aim is to make concurrent, resilient systems programming available to everyone and that starts with great Documentation.
- Additions to Riker code base. Whether small or big, your Pull Request could make a difference.
- Patterns, data storage and other supporting crates. We are happy to link to and provide full credit to external projects that provide support for databases in Riker's event storage model or implementations of common actor patterns.


<|MERGE_RESOLUTION|>--- conflicted
+++ resolved
@@ -1,125 +1,121 @@
-# Riker
-<<<<<<< HEAD
-NOTE: April 2019. We're making some major design changes to Riker. During this time PRs and issues aren't getting processed as fast as usual. We hope to get a new major release out soon!
-=======
->>>>>>> e9a22abb
-
-[![Build Status](https://travis-ci.org/riker-rs/riker.svg?branch=master)](https://travis-ci.org/riker-rs/riker)
-[![MIT licensed](https://img.shields.io/badge/license-MIT-blue.svg)](./LICENSE)
-[![crates.io](https://meritbadge.herokuapp.com/riker)](https://crates.io/crates/riker)
-[![Released API docs](https://docs.rs/riker/badge.svg)](https://docs.rs/riker)
-
-## Overview
-
-Riker is a framework for building modern, concurrent and resilient systems using the Rust language. Riker aims to make working with state and behavior in concurrent systems as easy and scalable as possible. The Actor Model has been chosen to realize this because of the familiar and inherent simplicity it provides while also providing strong guarantees that are easy to reason about. The Actor Model also provides a firm foundation for resilient systems through the use of the actor hierarchy and actor supervision.
-
-Riker provides:
-
-- An Actor based execution runtime
-- Actor supervision to isolate and recover from failures
-- A modular system
-- Concurrency built on `futures::execution::ThreadPool`
-- Publish/Subscribe messaging via actor channels
-- Message scheduling
-- Out-of-the-box, configurable, non-blocking logging
-- Persistent actors using Event Sourcing
-- Command Query Responsiblily Separation (CQRS)
-- Easily run futures
-
-[Website](https://riker.rs) | [API Docs](https://docs.rs/riker)
-
-## Example
-
-`Cargo.toml`:
-
-```toml
-[dependencies]
-riker = "0.3"
-```
-
-`main.rs`:
-
-```rust
-use std::time::Duration;
-use riker::actors::*;
-
-struct MyActor;
-
-// implement the Actor trait
-impl Actor for MyActor {
-    type Msg = String;
-
-    fn recv(&mut self,
-                _ctx: &Context<String>,
-                msg: String,
-                _sender: Sender) {
-
-        println!("Received: {}", msg);
-    }
-}
-
-// provide factory and props methods
-impl MyActor {
-    fn actor() -> Self {
-        MyActor
-    }
-
-    fn props() -> BoxActorProd<MyActor> {
-        Props::new(Box::new(MyActor::actor))
-    }
-}
-
-// start the system and create an actor
-fn main() {
-    let sys = ActorSystem::new().unwrap();
-
-    let props = MyActor::props();
-    let my_actor = sys.actor_of(props, "my-actor").unwrap();
-
-    my_actor.tell("Hello my actor!".to_string(), None);
-
-    std::thread::sleep(Duration::from_millis(500));
-}
-```
-
-## Associated Projects
-
-Official crates that provide additional functionality:
-
-- [riker-cqrs](https://github.com/riker-rs/riker-cqrs): Command Query Responsibility Separation support
-- [riker-testkit](https://github.com/riker-rs/riker-testkit): Tools to make testing easier
-- [riker-patterns](https://github.com/riker-rs/riker-patterns): Common actor patterns, including `transform!` and 'ask'
-
-## Roadmap & Currently in Development
-
-The next major theme on the project roadmap is clustering and location transparency:
-
-- Remote actors
-- Support for TCP and UDP
-- Clustering (using vector clocks)
-- Distributed data (CRDTs)
-
-## Why Riker
-
-We believe there is no greater need than now for a full-featured actor model implementation that scales to hundreds or thousands of microservices and that equally can run exceptionally well on resource limited hardware to drive drones, IoT and robotics. The Rust language makes this possible.
-
-Rust empowers developers with control over memory management, requiring no garbage collection and runtime overhead, while also providing modern semantics and expressive syntax such as the trait system. The result is a language that can solve problems equally for Web and IoT.
-
-Riker adds to this by providing a famililar actor model API which in turn makes concurrent, resilent systems programming easy.
-
-## Rust Version
-
-Riker is currently built using the **latest Rust Nightly**.
-
-## Contributing
-
-Riker is looking for contributors - join the project! You don't need to be an expert in actors, concurrent systems, or even Rust. Great ideas come from everyone.
-
-There are multiple ways to contribute:
-
-- Ask questions. Adding to the conversation is a great way to contribute. Find us on [Gitter](https://gitter.im/riker-rs/Lobby).
-- Documentation. Our aim is to make concurrent, resilient systems programming available to everyone and that starts with great Documentation.
-- Additions to Riker code base. Whether small or big, your Pull Request could make a difference.
-- Patterns, data storage and other supporting crates. We are happy to link to and provide full credit to external projects that provide support for databases in Riker's event storage model or implementations of common actor patterns.
-
-
+# Riker
+
+[![Build Status](https://travis-ci.org/riker-rs/riker.svg?branch=master)](https://travis-ci.org/riker-rs/riker)
+[![MIT licensed](https://img.shields.io/badge/license-MIT-blue.svg)](./LICENSE)
+[![crates.io](https://meritbadge.herokuapp.com/riker)](https://crates.io/crates/riker)
+[![Released API docs](https://docs.rs/riker/badge.svg)](https://docs.rs/riker)
+
+## Overview
+
+Riker is a framework for building modern, concurrent and resilient systems using the Rust language. Riker aims to make working with state and behavior in concurrent systems as easy and scalable as possible. The Actor Model has been chosen to realize this because of the familiar and inherent simplicity it provides while also providing strong guarantees that are easy to reason about. The Actor Model also provides a firm foundation for resilient systems through the use of the actor hierarchy and actor supervision.
+
+Riker provides:
+
+- An Actor based execution runtime
+- Actor supervision to isolate and recover from failures
+- A modular system
+- Concurrency built on `futures::execution::ThreadPool`
+- Publish/Subscribe messaging via actor channels
+- Message scheduling
+- Out-of-the-box, configurable, non-blocking logging
+- Persistent actors using Event Sourcing
+- Command Query Responsiblily Separation (CQRS)
+- Easily run futures
+
+[Website](https://riker.rs) | [API Docs](https://docs.rs/riker)
+
+## Example
+
+`Cargo.toml`:
+
+```toml
+[dependencies]
+riker = "0.3"
+```
+
+`main.rs`:
+
+```rust
+use std::time::Duration;
+use riker::actors::*;
+
+struct MyActor;
+
+// implement the Actor trait
+impl Actor for MyActor {
+    type Msg = String;
+
+    fn recv(&mut self,
+                _ctx: &Context<String>,
+                msg: String,
+                _sender: Sender) {
+
+        println!("Received: {}", msg);
+    }
+}
+
+// provide factory and props methods
+impl MyActor {
+    fn actor() -> Self {
+        MyActor
+    }
+
+    fn props() -> BoxActorProd<MyActor> {
+        Props::new(Box::new(MyActor::actor))
+    }
+}
+
+// start the system and create an actor
+fn main() {
+    let sys = ActorSystem::new().unwrap();
+
+    let props = MyActor::props();
+    let my_actor = sys.actor_of(props, "my-actor").unwrap();
+
+    my_actor.tell("Hello my actor!".to_string(), None);
+
+    std::thread::sleep(Duration::from_millis(500));
+}
+```
+
+## Associated Projects
+
+Official crates that provide additional functionality:
+
+- [riker-cqrs](https://github.com/riker-rs/riker-cqrs): Command Query Responsibility Separation support
+- [riker-testkit](https://github.com/riker-rs/riker-testkit): Tools to make testing easier
+- [riker-patterns](https://github.com/riker-rs/riker-patterns): Common actor patterns, including `transform!` and 'ask'
+
+## Roadmap & Currently in Development
+
+The next major theme on the project roadmap is clustering and location transparency:
+
+- Remote actors
+- Support for TCP and UDP
+- Clustering (using vector clocks)
+- Distributed data (CRDTs)
+
+## Why Riker
+
+We believe there is no greater need than now for a full-featured actor model implementation that scales to hundreds or thousands of microservices and that equally can run exceptionally well on resource limited hardware to drive drones, IoT and robotics. The Rust language makes this possible.
+
+Rust empowers developers with control over memory management, requiring no garbage collection and runtime overhead, while also providing modern semantics and expressive syntax such as the trait system. The result is a language that can solve problems equally for Web and IoT.
+
+Riker adds to this by providing a famililar actor model API which in turn makes concurrent, resilent systems programming easy.
+
+## Rust Version
+
+Riker is currently built using the **latest Rust Nightly**.
+
+## Contributing
+
+Riker is looking for contributors - join the project! You don't need to be an expert in actors, concurrent systems, or even Rust. Great ideas come from everyone.
+
+There are multiple ways to contribute:
+
+- Ask questions. Adding to the conversation is a great way to contribute. Find us on [Gitter](https://gitter.im/riker-rs/Lobby).
+- Documentation. Our aim is to make concurrent, resilient systems programming available to everyone and that starts with great Documentation.
+- Additions to Riker code base. Whether small or big, your Pull Request could make a difference.
+- Patterns, data storage and other supporting crates. We are happy to link to and provide full credit to external projects that provide support for databases in Riker's event storage model or implementations of common actor patterns.
+
+